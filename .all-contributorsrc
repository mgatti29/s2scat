{
  "projectName": "s2scat",
  "projectOwner": "astro-informatics",
  "files": [
    "README.md"
  ],
  "commitType": "docs",
  "commitConvention": "angular",
  "contributorsPerLine": 7,
  "contributors": [
    {
      "login": "CosmoMatt",
      "name": "Matt Price",
      "avatar_url": "https://avatars.githubusercontent.com/u/32554533?v=4",
      "profile": "https://cosmomatt.github.io",
      "contributions": [
        "ideas",
        "code",
        "design",
        "doc"
      ]
    },
    {
<<<<<<< HEAD
      "login": "jasonmcewen",
      "name": "Jason McEwen ",
      "avatar_url": "https://avatars.githubusercontent.com/u/3181701?v=4",
      "profile": "http://www.jasonmcewen.org",
      "contributions": [
=======
      "login": "mousset",
      "name": "mousset",
      "avatar_url": "https://avatars.githubusercontent.com/u/37935237?v=4",
      "profile": "https://github.com/mousset",
      "contributions": [
        "code",
        "design",
>>>>>>> 709de332
        "ideas"
      ]
    }
  ]
}<|MERGE_RESOLUTION|>--- conflicted
+++ resolved
@@ -21,13 +21,6 @@
       ]
     },
     {
-<<<<<<< HEAD
-      "login": "jasonmcewen",
-      "name": "Jason McEwen ",
-      "avatar_url": "https://avatars.githubusercontent.com/u/3181701?v=4",
-      "profile": "http://www.jasonmcewen.org",
-      "contributions": [
-=======
       "login": "mousset",
       "name": "mousset",
       "avatar_url": "https://avatars.githubusercontent.com/u/37935237?v=4",
@@ -35,9 +28,17 @@
       "contributions": [
         "code",
         "design",
->>>>>>> 709de332
         "ideas"
       ]
+    },
+    {
+      "login": "jasonmcewen",
+      "name": "Jason McEwen ",
+      "avatar_url": "https://avatars.githubusercontent.com/u/3181701?v=4",
+      "profile": "http://www.jasonmcewen.org",
+      "contributions": [
+      "ideas"
+    ]
     }
   ]
 }